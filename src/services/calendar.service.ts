--- conflicted
+++ resolved
@@ -29,35 +29,21 @@
 
     /**
      * @param userId The ID of the user
-<<<<<<< HEAD
      * @param minDate The start date of the free/busy period
      * @param maxDate The end date of the free/busy period
      * @param options The options for the free/busy query (optional)
      * @returns The free/busy period
-=======
-     * @param minDate The start date of the busy period
-     * @param maxDate The end date of the busy period
-     * @param provider The provider(s) of the calendar (optional, can be array)
-     * @param timeZone The time zone of the calendar (optional)
-     * @returns The busy period
->>>>>>> e950fdfe
      */
     public async getBusy(
         userId: string,
         minDate: Date,
         maxDate: Date,
-<<<<<<< HEAD
-        options?: {
-            provider?: Provider | Provider[]
-            timeZone?: string
-        }
-    ): Promise<FreeBusy> {
-        const { provider, timeZone } = options || {}
-=======
-        provider?: Provider | Provider[],
-        timeZone?: string
+        options?: {
+            provider?: Provider | Provider[]
+            timeZone?: string
+        }
     ): Promise<Busy> {
->>>>>>> e950fdfe
+        const { provider, timeZone } = options || {}
         return this.fetchHelper
             .get(`/v1/users/${userId}/calendar/busy`, {
                 schema: busySchema,
@@ -428,16 +414,9 @@
      * @param slug The slug of the organization
      * @param minDate The minimum date
      * @param maxDate The maximum date
-<<<<<<< HEAD
      * @param primaryOnly Whether to only include the primary calendar (default: true)
      * @param options The options for the org-wide free/busy query (optional)
      * @returns The org-wide free/busy period
-=======
-     * @param primaryOnly Whether to only include the primary calendar
-     * @param provider The provider(s) of the calendar (optional, can be array)
-     * @param timeZone The time zone
-     * @returns The org-wide busy period
->>>>>>> e950fdfe
      */
     public async getOrgWideBusy(
         slug: string,
